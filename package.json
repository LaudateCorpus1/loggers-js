{
<<<<<<< HEAD
  "name": "logger-js",
  "version": "1.0.0",
  "main": "lib/loggers.js",
  "types": "lib/loggers.d.ts",
  "license": "MIT",
  "files": [
    "lib/",
    "README.md"
  ],
  "scripts": {
    "prepublishOnly": "tsc",
    "build": "rollup -c"
  },
  "devDependencies": {
    "@rollup/plugin-commonjs": "^21.0.0",
    "@rollup/plugin-node-resolve": "^13.0.5",
    "@rollup/plugin-typescript": "^8.2.5",
    "@types/node": "^16.10.2",
    "rollup": "^2.58.0",
    "tslib": "^2.3.1",
    "typescript": "^4.4.3"
  },
  "dependencies": {
    "lodash": "^4.17.21",
    "underscore.string": "^3.3.5"
  }
=======
  "name": "loggers-js",
  "version": "0.0.1",
  "main": "index.js",
  "license": "MIT"
>>>>>>> c469c682
}<|MERGE_RESOLUTION|>--- conflicted
+++ resolved
@@ -1,6 +1,5 @@
 {
-<<<<<<< HEAD
-  "name": "logger-js",
+  "name": "loggers-js",
   "version": "1.0.0",
   "main": "lib/loggers.js",
   "types": "lib/loggers.d.ts",
@@ -26,10 +25,4 @@
     "lodash": "^4.17.21",
     "underscore.string": "^3.3.5"
   }
-=======
-  "name": "loggers-js",
-  "version": "0.0.1",
-  "main": "index.js",
-  "license": "MIT"
->>>>>>> c469c682
 }